--- conflicted
+++ resolved
@@ -8,40 +8,14 @@
 use std::collections::BTreeMap;
 use std::time::Duration;
 
-<<<<<<< HEAD
-/// Arbitrary data that can be loaded to produce a Scene
-/// of a particular type.  The T is the global data that
-/// the Scene relies upon to function, such as your global
-/// game state.
-pub trait SavedScene<T> {
-    fn load(&mut self, _thingy: Thingy<T>) -> Box<Scene<T>>;
-    fn name(&self) -> &str;
-=======
 
 pub struct SceneManager {
     
->>>>>>> 2d605d7b
 }
 
 pub trait Scene {
     fn load(ctx: &mut ggez::Context, conf: &conf::Conf) -> GameResult<Self> where Self: Sized;
 
-<<<<<<< HEAD
-    /// Note this returns an Option<String>;
-    /// if you want to switch to a new scene,
-    /// return the name of the scene in the Option
-    /// and it will be loaded.  Or None to just carry on.
-    fn update(&mut self,
-              _ctx: &mut ggez::Context,
-              _dt: Duration)
-              -> GameResult<Option<Box<Scene<T>>>> {
-        Ok(None)
-    }
-
-    fn draw(&mut self, _ctx: &mut ggez::Context) -> GameResult<()> {
-        Ok(())
-    }
-=======
     /// Called upon each physics update to the game.
     /// This should be where the game's logic takes place.
     fn update(&mut self, ctx: &mut ggez::Context, dt: Duration) -> GameResult<()>;
@@ -51,7 +25,6 @@
     /// `graphics::clear()` and end it with
     /// `graphics::present()` and `timer::sleep_until_next_frame()`
     fn draw(&mut self, ctx: &mut ggez::Context) -> GameResult<()>;
->>>>>>> 2d605d7b
 
     // You don't have to override these if you don't want to; the defaults
     // do nothing.
@@ -91,210 +64,4 @@
         println!("Quitting game");
         false
     }
-<<<<<<< HEAD
-}
-
-/// The GameData trait just provides
-/// a method to create a new object of type T, instantiating
-/// your global game data.
-///
-/// It also provides a method that is called to generate
-/// the first scene of your game.
-pub trait GameData<T>
-    where Self: Sized
-{
-    fn load(ctx: &mut ggez::Context, conf: &conf::Conf) -> GameResult<Self>;
-    fn starting_scene() -> Box<SavedScene<T>>;
-}
-
-/// A thingy that contains saved scenes and
-/// arbitrary game data.
-///
-/// Basically this is being extracted from the
-/// scene manager so that the data that scenes
-/// actually need is explicitly made available
-/// to them and passed from one to the other,
-/// rather than being provided to them from
-/// outside.
-pub struct Thingy<T> {
-    states: BTreeMap<String, Box<SavedScene<T>>>,
-    game_data: T,
-}
-
-impl<T> Thingy<T> {
-    fn new(data: T) -> Self {
-        Thingy {
-            states: BTreeMap::new(),
-            game_data: data,
-        }
-    }
-
-
-    pub fn add<S: SavedScene<T> + 'static>(&mut self, scene_state: S) {
-        self.states.insert(scene_state.name().to_string(), Box::new(scene_state));
-    }
-
-    // pub fn switch_scene(&mut self, scene_name: &str) -> GameResult<()> {
-    // Save current scene
-    // let old_scene_state = self.current.unload();
-    // let old_scene_name = old_scene_state.name().to_string();
-    // self.states.insert(old_scene_name, old_scene_state);
-    // if let Some(scene_state) = self.states.get_mut(scene_name) {
-    // let new_scene = scene_state.load();
-    // self.current = new_scene;
-    // Ok(())
-    // } else {
-    // let msg = format!("SceneManager: Asked to load scene {} but it did not exist?",
-    // scene_name);
-    // Err(ggez::GameError::ResourceNotFound(msg))
-    // }
-    // }
-    //
-}
-
-/// A SceneManager is a GameState that handles Scene's
-/// and switches from one to another when requested.
-///
-/// The stuff you would normally store in your GameState
-/// type should implement GameData and go into the T type.
-pub struct SceneManager<T> {
-    current: Box<Scene<T>>,
-}
-
-impl<T> GameState for SceneManager<T>
-    where T: GameData<T>
-{
-    fn load(ctx: &mut ggez::Context, conf: &conf::Conf) -> GameResult<Self> {
-        let starting_scene_state = T::starting_scene();
-        Ok(Self::new(starting_scene_state))
-    }
-
-    fn update(&mut self, ctx: &mut ggez::Context, dt: Duration) -> GameResult<()> {
-        // TODO: Get rid of this hacky clone!
-        if let Some(newscene) = self.current.update(ctx, dt)? {
-            self.current = newscene;
-        }
-        Ok(())
-    }
-
-    fn draw(&mut self, ctx: &mut ggez::Context) -> GameResult<()> {
-        self.current.draw(ctx)
-    }
-
-    fn mouse_button_down_event(&mut self, button: event::Mouse, x: i32, y: i32) {
-        self.current.mouse_button_down_event(button, x, y)
-    }
-
-    fn mouse_button_up_event(&mut self, button: event::Mouse, x: i32, y: i32) {
-        self.current.mouse_button_up_event(button, x, y)
-    }
-
-    fn mouse_motion_event(&mut self,
-                          _state: event::MouseState,
-                          _x: i32,
-                          _y: i32,
-                          _xrel: i32,
-                          _yrel: i32) {
-        self.current.mouse_motion_event(_state, _x, _y, _xrel, _yrel)
-    }
-
-    fn mouse_wheel_event(&mut self, _x: i32, _y: i32) {
-        self.current.mouse_wheel_event(_x, _y)
-    }
-
-    fn key_down_event(&mut self,
-                      _keycode: Option<event::Keycode>,
-                      _keymod: event::Mod,
-                      _repeat: bool) {
-        self.current.key_down_event(_keycode, _keymod, _repeat)
-    }
-
-    fn key_up_event(&mut self,
-                    _keycode: Option<event::Keycode>,
-                    _keymod: event::Mod,
-                    _repeat: bool) {
-        self.current.key_up_event(_keycode, _keymod, _repeat)
-    }
-
-    fn focus_event(&mut self, _gained: bool) {
-        self.current.focus_event(_gained)
-    }
-
-    /// Called upon a quit event.  If it returns true,
-    /// the game does not exit.
-    fn quit_event(&mut self) -> bool {
-        self.current.quit_event()
-    }
-}
-
-impl<T> SceneManager<T> {
-    /// This lets us create a SceneManager by providing the data for it,
-    /// instead of having it implicitly created via the GameData trait.
-    fn new(mut starting_scene_state: Box<SavedScene<T>>, thingy: Thingy<T>) -> Self {
-        let starting_scene = starting_scene_state.load(thingy);
-        let sm = SceneManager { current: starting_scene };
-        sm
-    }
-}
-
-#[cfg(test)]
-mod tests {
-    use super::{Scene, SavedScene, SceneManager};
-
-    #[derive(Clone, Debug)]
-    struct TestSavedScene {
-        value: i32,
-        name: String,
-    }
-
-    impl SavedScene<()> for TestSavedScene {
-        fn load(&mut self) -> Box<Scene<()>> {
-            Box::new(TestScene(self.clone()))
-        }
-        fn name(&self) -> &str {
-            &self.name
-        }
-    }
-
-    #[derive(Clone, Debug)]
-    struct TestScene(TestSavedScene);
-
-    impl Scene<()> for TestScene {
-        fn unload(&mut self) -> Box<SavedScene<()>> {
-            Box::new(self.0.clone())
-        }
-    }
-
-    #[test]
-    fn test_scene_switching() {
-        let default_scene = TestSavedScene {
-            name: "default scene".to_string(),
-            value: 42,
-        };
-        let new_scene = TestSavedScene {
-            name: "other scene".to_string(),
-            value: 23,
-        };
-        let mut sm = SceneManager::new(Box::new(default_scene), ());
-        sm.add(new_scene);
-
-        {
-            let mut s = sm.current_mut().unload();
-            assert_eq!(s.name(), "default scene");
-        }
-
-        let res = sm.switch_scene("other scene");
-        assert!(res.is_ok());
-
-        {
-            let mut s = sm.current_mut().unload();
-            assert_eq!(s.name(), "other scene");
-        }
-
-        let res = sm.switch_scene("non existent scene");
-        assert!(res.is_err());
-    }
-
-=======
->>>>>>> 2d605d7b
 }