
use ggez;
use ggez::GameResult;
use ggez::conf;
use ggez::event;
use ggez::game::GameState;

use std::collections::BTreeMap;
use std::time::Duration;


pub struct SceneManager {
    
}

pub trait Scene {
    fn load(ctx: &mut ggez::Context, conf: &conf::Conf) -> GameResult<Self> where Self: Sized;

    /// Called upon each physics update to the game.
    /// This should be where the game's logic takes place.
    fn update(&mut self, ctx: &mut ggez::Context, dt: Duration) -> GameResult<()>;

    /// Called to do the drawing of your game.
    /// You probably want to start this with
    /// `graphics::clear()` and end it with
    /// `graphics::present()` and `timer::sleep_until_next_frame()`
    fn draw(&mut self, ctx: &mut ggez::Context) -> GameResult<()>;

    // You don't have to override these if you don't want to; the defaults
    // do nothing.
    // It might be nice to be able to have custom event types and a map or
    // such of handlers?  Hmm, maybe later.
    fn mouse_button_down_event(&mut self, _button: event::Mouse, _x: i32, _y: i32) {}

    fn mouse_button_up_event(&mut self, _button: event::Mouse, _x: i32, _y: i32) {}

    fn mouse_motion_event(&mut self,
                          _state: event::MouseState,
                          _x: i32,
                          _y: i32,
                          _xrel: i32,
                          _yrel: i32) {
    }

    fn mouse_wheel_event(&mut self, _x: i32, _y: i32) {}

    fn key_down_event(&mut self,
                      _keycode: Option<event::Keycode>,
                      _keymod: event::Mod,
                      _repeat: bool) {
    }

    fn key_up_event(&mut self,
                    _keycode: Option<event::Keycode>,
                    _keymod: event::Mod,
                    _repeat: bool) {
    }

    fn focus_event(&mut self, _gained: bool) {}

    /// Called upon a quit event.  If it returns true,
    /// the game does not exit.
    fn quit_event(&mut self) -> bool {
        println!("Quitting game");
        false
    }
<<<<<<< HEAD
=======
}

/// The GameData trait just provides
/// a method to create a new object of type T, instantiating
/// your global game data.
///
/// It also provides a method that is called to generate
/// the first scene of your game.
pub trait GameData<T>
    where Self: Sized
{
    fn load(ctx: &mut ggez::Context, conf: &conf::Conf) -> GameResult<Self>;
    fn starting_scene() -> Box<SavedScene<T>>;
}

pub struct SceneStore<T> {
    states: BTreeMap<String, Box<SavedScene<T>>>,
}

impl<T> SceneStore<T> {
    pub fn add<S: SavedScene<T> + 'static>(&mut self, scene_state: S) {
        self.states.insert(scene_state.name().to_string(), Box::new(scene_state));
    }
}

/// A SceneManager is a GameState that handles Scene's
/// and switches from one to another when requested.
///
/// The stuff you would normally store in your GameState
/// type should implement GameData and go into the T type.
pub struct SceneManager<T> {
    store: SceneStore<T>,
    current: Box<Scene<T>>,
    game_data: T,
    next_scene: Option<String>,
}

impl<T> GameState for SceneManager<T>
    where T: GameData<T>
{
    fn load(ctx: &mut ggez::Context, conf: &conf::Conf) -> GameResult<Self> {
        let starting_scene_state = T::starting_scene();
        let game_data = T::load(ctx, conf)?;

        Ok(Self::new(starting_scene_state, game_data))
    }

    fn update(&mut self, ctx: &mut ggez::Context, dt: Duration) -> GameResult<()> {
        // TODO: Get rid of this hacky clone!
        if let Some(ref scene_name) = self.next_scene.clone() {
            self.switch_scene(&scene_name)?;
        }
        self.next_scene = self.current.update(ctx, dt, &mut self.game_data)?;
        Ok(())
    }

    fn draw(&mut self, ctx: &mut ggez::Context) -> GameResult<()> {
        self.current.draw(ctx, &mut self.game_data)
    }

    fn mouse_button_down_event(&mut self, button: event::Mouse, x: i32, y: i32) {
        self.current.mouse_button_down_event(button, x, y)
    }

    fn mouse_button_up_event(&mut self, button: event::Mouse, x: i32, y: i32) {
        self.current.mouse_button_up_event(button, x, y)
    }

    fn mouse_motion_event(&mut self,
                          _state: event::MouseState,
                          _x: i32,
                          _y: i32,
                          _xrel: i32,
                          _yrel: i32) {
        self.current.mouse_motion_event(_state, _x, _y, _xrel, _yrel)
    }

    fn mouse_wheel_event(&mut self, _x: i32, _y: i32) {
        self.current.mouse_wheel_event(_x, _y)
    }

    fn key_down_event(&mut self,
                      _keycode: Option<event::Keycode>,
                      _keymod: event::Mod,
                      _repeat: bool) {
        self.current.key_down_event(_keycode, _keymod, _repeat)
    }

    fn key_up_event(&mut self,
                    _keycode: Option<event::Keycode>,
                    _keymod: event::Mod,
                    _repeat: bool) {
        self.current.key_up_event(_keycode, _keymod, _repeat)
    }

    fn focus_event(&mut self, _gained: bool) {
        self.current.focus_event(_gained)
    }

    /// Called upon a quit event.  If it returns true,
    /// the game does not exit.
    fn quit_event(&mut self) -> bool {
        self.current.quit_event()
    }
}

impl<T> SceneManager<T> {
    /// This lets us create a SceneManager by providing the data for it,
    /// instead of having it implicitly created via the GameData trait.
    fn new(mut starting_scene_state: Box<SavedScene<T>>, game_data: T) -> Self {
        let starting_scene = starting_scene_state.load();
        let mut scenes: BTreeMap<String, Box<SavedScene<T>>> = BTreeMap::new();
        scenes.insert(starting_scene_state.name().to_string(),
                      starting_scene_state);
        let store = SceneStore { states: scenes };
        let sm = SceneManager {
            current: starting_scene,
            store: store,
            game_data: game_data,
            next_scene: None,
        };
        sm
    }

    pub fn game_data(&mut self) -> &mut T {
        &mut self.game_data
    }

    pub fn current(&self) -> &Scene<T> {
        &*self.current
    }

    pub fn current_mut(&mut self) -> &mut Scene<T> {
        &mut *self.current
    }

    pub fn switch_scene(&mut self, scene_name: &str) -> GameResult<()> {
        // Save current scene
        let old_scene_state = self.current.unload();
        let old_scene_name = old_scene_state.name().to_string();
        self.store.states.insert(old_scene_name, old_scene_state);
        if let Some(scene_state) = self.store.states.get_mut(scene_name) {
            let new_scene = scene_state.load();
            self.current = new_scene;
            Ok(())
        } else {
            let msg = format!("SceneManager: Asked to load scene {} but it did not exist?",
                              scene_name);
            Err(ggez::GameError::ResourceNotFound(msg))
        }
    }
}

#[cfg(test)]
mod tests {
    use super::{Scene, SavedScene, SceneManager};

    #[derive(Clone, Debug)]
    struct TestSavedScene {
        value: i32,
        name: String,
    }

    impl SavedScene<()> for TestSavedScene {
        fn load(&mut self) -> Box<Scene<()>> {
            Box::new(TestScene(self.clone()))
        }
        fn name(&self) -> &str {
            &self.name
        }
    }

    #[derive(Clone, Debug)]
    struct TestScene(TestSavedScene);

    impl Scene<()> for TestScene {
        fn unload(&mut self) -> Box<SavedScene<()>> {
            Box::new(self.0.clone())
        }
    }

    #[test]
    fn test_scene_switching() {
        let default_scene = TestSavedScene {
            name: "default scene".to_string(),
            value: 42,
        };
        let new_scene = TestSavedScene {
            name: "other scene".to_string(),
            value: 23,
        };
        let mut sm = SceneManager::new(Box::new(default_scene), ());
        sm.add(new_scene);

        {
            let mut s = sm.current_mut().unload();
            assert_eq!(s.name(), "default scene");
        }

        let res = sm.switch_scene("other scene");
        assert!(res.is_ok());

        {
            let mut s = sm.current_mut().unload();
            assert_eq!(s.name(), "other scene");
        }

        let res = sm.switch_scene("non existent scene");
        assert!(res.is_err());
    }

>>>>>>> c43b3876
}<|MERGE_RESOLUTION|>--- conflicted
+++ resolved
@@ -9,22 +9,28 @@
 use std::time::Duration;
 
 
-pub struct SceneManager {
-    
+pub trait SavedScene {
+    fn load(&self) -> Box<Scene>;
+    fn name(&self) -> &str;
 }
 
 pub trait Scene {
-    fn load(ctx: &mut ggez::Context, conf: &conf::Conf) -> GameResult<Self> where Self: Sized;
+    // fn load(ctx: &mut ggez::Context, conf: &conf::Conf) -> GameResult<Self> where Self: Sized;
+    fn unload(&mut self) -> Box<SavedScene>;
 
     /// Called upon each physics update to the game.
     /// This should be where the game's logic takes place.
-    fn update(&mut self, ctx: &mut ggez::Context, dt: Duration) -> GameResult<()>;
+    fn update(&mut self,
+              ctx: &mut ggez::Context,
+              dt: Duration,
+              scenes: &mut SceneStore)
+              -> GameResult<Option<String>>;
 
     /// Called to do the drawing of your game.
     /// You probably want to start this with
     /// `graphics::clear()` and end it with
     /// `graphics::present()` and `timer::sleep_until_next_frame()`
-    fn draw(&mut self, ctx: &mut ggez::Context) -> GameResult<()>;
+    fn draw(&mut self, ctx: &mut ggez::Context, scenes: &mut SceneStore) -> GameResult<()>;
 
     // You don't have to override these if you don't want to; the defaults
     // do nothing.
@@ -64,8 +70,6 @@
         println!("Quitting game");
         false
     }
-<<<<<<< HEAD
-=======
 }
 
 /// The GameData trait just provides
@@ -74,19 +78,19 @@
 ///
 /// It also provides a method that is called to generate
 /// the first scene of your game.
-pub trait GameData<T>
+pub trait GameData
     where Self: Sized
 {
     fn load(ctx: &mut ggez::Context, conf: &conf::Conf) -> GameResult<Self>;
-    fn starting_scene() -> Box<SavedScene<T>>;
-}
-
-pub struct SceneStore<T> {
-    states: BTreeMap<String, Box<SavedScene<T>>>,
-}
-
-impl<T> SceneStore<T> {
-    pub fn add<S: SavedScene<T> + 'static>(&mut self, scene_state: S) {
+    fn starting_scene() -> Box<SavedScene>;
+}
+
+pub struct SceneStore {
+    states: BTreeMap<String, Box<SavedScene>>,
+}
+
+impl SceneStore {
+    pub fn add<S: SavedScene + 'static>(&mut self, scene_state: S) {
         self.states.insert(scene_state.name().to_string(), Box::new(scene_state));
     }
 }
@@ -97,14 +101,14 @@
 /// The stuff you would normally store in your GameState
 /// type should implement GameData and go into the T type.
 pub struct SceneManager<T> {
-    store: SceneStore<T>,
-    current: Box<Scene<T>>,
+    store: SceneStore,
+    current: Box<Scene>,
     game_data: T,
     next_scene: Option<String>,
 }
 
 impl<T> GameState for SceneManager<T>
-    where T: GameData<T>
+    where T: GameData
 {
     fn load(ctx: &mut ggez::Context, conf: &conf::Conf) -> GameResult<Self> {
         let starting_scene_state = T::starting_scene();
@@ -118,12 +122,12 @@
         if let Some(ref scene_name) = self.next_scene.clone() {
             self.switch_scene(&scene_name)?;
         }
-        self.next_scene = self.current.update(ctx, dt, &mut self.game_data)?;
+        self.next_scene = self.current.update(ctx, dt, &mut self.store)?;
         Ok(())
     }
 
     fn draw(&mut self, ctx: &mut ggez::Context) -> GameResult<()> {
-        self.current.draw(ctx, &mut self.game_data)
+        self.current.draw(ctx, &mut self.store)
     }
 
     fn mouse_button_down_event(&mut self, button: event::Mouse, x: i32, y: i32) {
@@ -175,9 +179,9 @@
 impl<T> SceneManager<T> {
     /// This lets us create a SceneManager by providing the data for it,
     /// instead of having it implicitly created via the GameData trait.
-    fn new(mut starting_scene_state: Box<SavedScene<T>>, game_data: T) -> Self {
+    fn new(mut starting_scene_state: Box<SavedScene>, game_data: T) -> Self {
         let starting_scene = starting_scene_state.load();
-        let mut scenes: BTreeMap<String, Box<SavedScene<T>>> = BTreeMap::new();
+        let mut scenes: BTreeMap<String, Box<SavedScene>> = BTreeMap::new();
         scenes.insert(starting_scene_state.name().to_string(),
                       starting_scene_state);
         let store = SceneStore { states: scenes };
@@ -194,19 +198,19 @@
         &mut self.game_data
     }
 
-    pub fn current(&self) -> &Scene<T> {
+    pub fn current(&self) -> &Scene {
         &*self.current
     }
 
-    pub fn current_mut(&mut self) -> &mut Scene<T> {
+    pub fn current_mut(&mut self) -> &mut Scene {
         &mut *self.current
     }
 
     pub fn switch_scene(&mut self, scene_name: &str) -> GameResult<()> {
         // Save current scene
-        let old_scene_state = self.current.unload();
-        let old_scene_name = old_scene_state.name().to_string();
-        self.store.states.insert(old_scene_name, old_scene_state);
+        // let old_scene_state = self.current.unload();
+        // let old_scene_name = old_scene_state.name().to_string();
+        // self.store.states.insert(old_scene_name, old_scene_state);
         if let Some(scene_state) = self.store.states.get_mut(scene_name) {
             let new_scene = scene_state.load();
             self.current = new_scene;
@@ -277,5 +281,4 @@
         assert!(res.is_err());
     }
 
->>>>>>> c43b3876
 }