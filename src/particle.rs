--- conflicted
+++ resolved
@@ -6,10 +6,8 @@
 // Cocos2d's plist file format
 // Oh, love2d's particle system parameters, derp.
 
-<<<<<<< HEAD
 use std::marker::Sized;
 
-=======
 use std::cmp::PartialOrd;
 use std::f64;
 
@@ -17,7 +15,6 @@
 use rand;
 use rand::{Rand, Rng};
 use rand::distributions::range::SampleRange;
->>>>>>> a1478e69
 extern crate nalgebra as na;
 
 use ggez;
@@ -27,12 +24,91 @@
 type Point2 = na::Point2<f64>;
 type Vector2 = na::Vector2<f64>;
 
-<<<<<<< HEAD
-=======
+
+pub enum StartParam<T> {
+    Fixed(T),
+    UniformRange(T, T),
+}
+
+impl<T> StartParam<T> 
+where T: PartialOrd + SampleRange + Copy {
+    pub fn get_value(&self) -> T {
+        match *self {
+            StartParam::Fixed(x) => x,
+            StartParam::UniformRange(ref low, ref high) => {
+                let mut rng = rand::thread_rng();
+                rng.gen_range(*low, *high)
+            }
+        }
+    }
+}
+
+// Apparently implementing SampleRange for our own type
+// isn't something we should do, so we just define this by hand...
+impl StartParam<Vector2> {
+    fn get_value(&self) -> Vector2 {
+        match *self {
+            StartParam::Fixed(x) => x,
+            StartParam::UniformRange(low, high) => {
+                let mut rng = rand::thread_rng();
+                let x = rng.gen_range(low.x, high.x);
+                let y = rng.gen_range(low.y, high.y);
+                Vector2::new(x, y)
+            }
+        }
+    }
+}
+
+impl StartParam<Point2> {
+    fn get_value(&self) -> Point2 {
+        match *self {
+            StartParam::Fixed(x) => x,
+            StartParam::UniformRange(low, high) => {
+                let mut rng = rand::thread_rng();
+                let x = rng.gen_range(low.x, high.x);
+                let y = rng.gen_range(low.y, high.y);
+                Point2::new(x, y)
+            }
+        }
+    }
+}
+
+impl StartParam<graphics::Color> {
+    fn get_value(&self) -> graphics::Color {
+        match *self {
+            StartParam::Fixed(x) => x,
+            StartParam::UniformRange(low, high) => {
+                let mut rng = rand::thread_rng();
+                let (lowr, lowg, lowb) = low.rgb();
+                let (hir, hig, hib) = high.rgb();
+                let r = rng.gen_range(lowr, hir);
+                let g = rng.gen_range(lowg, hig);
+                let b = rng.gen_range(lowb, hib);
+                graphics::Color::RGB(r, g, b)
+            }
+        }
+    }
+}
+
 /// A trait that defines a way to do some sort of
 /// lerp or easing function on a type.
-trait Interpable {
+trait Interpable where Self: Sized {
+    /// Interpolate the value.  t should always be a number
+    /// between 0.0 and 1.0, normalized for whatever actual
+    /// value is the "end" of the interpolation.
     fn interp(&self, t: f64) -> Self;
+
+    /// A little shortcut that does the normalization for you.
+    fn normalize_interp(&self, t: f64, max_t: f64) -> Self {
+        let norm_t = t / max_t;
+        self.interp(norm_t)
+    }
+}
+
+impl Interpable for f64 {
+    fn interp(&self, t: f64) -> Self {
+        *self * t
+    }
 }
 
 /// A structure that represents a transition between
@@ -55,73 +131,6 @@
     /// at time 0 < t < 1
     fn add(&mut self, t: f64, val: T) {}
 }
->>>>>>> a1478e69
-
-pub enum StartParam<T> {
-    Fixed(T),
-    UniformRange(T, T),
-}
-
-impl<T> StartParam<T> 
-where T: PartialOrd + SampleRange + Copy {
-    pub fn get_value(&self) -> T {
-        match *self {
-            StartParam::Fixed(x) => x,
-            StartParam::UniformRange(ref low, ref high) => {
-                let mut rng = rand::thread_rng();
-                rng.gen_range(*low, *high)
-            }
-        }
-    }
-}
-
-// Apparently implementing SampleRange for our own type
-// isn't something we should do, so we just define this by hand...
-impl StartParam<Vector2> {
-    fn get_value(&self) -> Vector2 {
-        match *self {
-            StartParam::Fixed(x) => x,
-            StartParam::UniformRange(low, high) => {
-                let mut rng = rand::thread_rng();
-                let x = rng.gen_range(low.x, high.x);
-                let y = rng.gen_range(low.y, high.y);
-                Vector2::new(x, y)
-            }
-        }
-    }
-}
-
-impl StartParam<Point2> {
-    fn get_value(&self) -> Point2 {
-        match *self {
-            StartParam::Fixed(x) => x,
-            StartParam::UniformRange(low, high) => {
-                let mut rng = rand::thread_rng();
-                let x = rng.gen_range(low.x, high.x);
-                let y = rng.gen_range(low.y, high.y);
-                Point2::new(x, y)
-            }
-        }
-    }
-}
-
-impl StartParam<graphics::Color> {
-    fn get_value(&self) -> graphics::Color {
-        match *self {
-            StartParam::Fixed(x) => x,
-            StartParam::UniformRange(low, high) => {
-                let mut rng = rand::thread_rng();
-                let (lowr, lowg, lowb) = low.rgb();
-                let (hir, hig, hib) = high.rgb();
-                let r = rng.gen_range(lowr, hir);
-                let g = rng.gen_range(lowg, hig);
-                let b = rng.gen_range(lowb, hib);
-                graphics::Color::RGB(r, g, b)
-            }
-        }
-    }
-}
-
 
 
 
@@ -182,6 +191,7 @@
     vel: Vector2,
     age: f64,
     color: graphics::Color,
+    size: Vector2,
 }
 
 
@@ -195,69 +205,27 @@
 //
 // So our axes are: State per particle vs state per particle system,
 // and constant over time vs varying over time.
-
-
-struct Particle {
-    // These are both varying over time and per-particle.
-    pos: Point2,
-    vel: Vector2,
-    
-}
-
+//
+// The TRICK is that a property can optionally fit into more than one
+// of these values, so it has to decide at runtime.  And doing that
+// efficiently is a pain in the ass.  >:-[
+// So SCREW it, we will handle the most general case.  Bah!
+//
+// Hmmmm, we could handle this in a more functional way, where we define
+// each transition as a function, and then compose/chain them.  But Rust
+// requires these functions to be pure.
 
 impl Particle {
-    fn new(pos: Point2, vel: Vector2, color: graphics::Color) -> Self {
+    fn new(pos: Point2, vel: Vector2, color: graphics::Color, size: Vector2) -> Self {
         Particle {
             pos: pos,
             vel: vel,
             age: 0.0,
             color: color,
-        }
-    }
-}
-
-<<<<<<< HEAD
-/// A trait that defines a way to do some sort of
-/// lerp or easing function on a type.
-trait Interpable where Self: Sized {
-    /// Interpolate the value.  t should always be a number
-    /// between 0.0 and 1.0, normalized for whatever actual
-    /// value is the "end" of the interpolation.
-    fn interp(&self, t: f64) -> Self;
-
-    /// A little shortcut that does the normalization for you.
-    fn normalize_interp(&self, t: f64, max_t: f64) -> Self {
-        let norm_t = t / max_t;
-        self.interp(norm_t)
-    }
-}
-
-impl Interpable for f64 {
-    fn interp(&self, t: f64) -> Self {
-        *self * t
-    }
-}
-
-/// A structure that represents a transition between
-/// set properties, with multiple potential defined points.
-/// So for instance you could use Transition<Color> and define
-/// a transition of colors from red to orange to grey to do smoke.
-/// You could also use Transition<f64> to just represent a size
-/// curve.
-/// So really this is a general-purpose easing type thing...
-/// It assumes that all time values range from 0 to 1, currently.
-/// Though we could fix that just by having or finding some kind of
-/// scaling factor... hmmmm.  Nah, that should be external to the
-/// transition.
-struct Transition<T: Interpable> {
-    breakpoints: Vec<(f64, T)>,
-}
-
-impl<T: Interpable> Transition<T> {
-    /// Add a new breakpoint to the transition
-    /// at time 0 < t < 1
-    fn add(&mut self, t: f64, val: T) {}
-=======
+            size: size,
+        }
+    }
+}
 
 
 // This probably isn't actually needed as a separate type, 
@@ -286,12 +254,17 @@
     }
 
     pub fn lifetime(mut self, time: f64) -> Self {
-        self.system.max_life = time;
-        self
-    }
-
-    pub fn start_color(mut self, start: StartParam<graphics::Color>) -> Self {
-        self.system.start_color = start;
+        self.system.max_life = StartParam::Fixed(time);
+        self
+    }
+
+    pub fn start_color(mut self, start: graphics::Color) -> Self {
+        self.system.start_color = StartParam::Fixed(start);
+        self
+    }
+
+    pub fn start_color_range(mut self, from: graphics::Color, to: graphics::Color) -> Self {
+        self.system.start_color = StartParam::UniformRange(from, to);
         self
     }
 
@@ -314,20 +287,25 @@
         self.system.emission_rate = start;
         self
     }
->>>>>>> a1478e69
 }
 
 
 pub struct ParticleSystem {
+    // Bookkeeping stuff
     particles: Vec<Particle>,
+    residual_particle: f64,
     max_particles: usize,
-    max_life: f64,
-    acceleration: Vector2,
+    
+    // Parameters:
+    // Emission parameters
+    max_life: StartParam<f64>,
     emission_rate: StartParam<f64>,
     start_color: StartParam<graphics::Color>,
     start_position: StartParam<Point2>,
     start_velocity: StartParam<Vector2>,
-    residual_particle: f64
+
+    // Global state/update parameters
+    acceleration: Vector2,
 }
 
 impl ParticleSystem {
@@ -335,7 +313,7 @@
         ParticleSystem { 
             particles: Vec::new(), 
             max_particles: 0 ,
-            max_life: f64::INFINITY,
+            max_life: StartParam::Fixed(f64::INFINITY),
             acceleration: Vector2::new(0.0, 0.0),
             start_color: StartParam::Fixed(graphics::Color::RGB(255,255,255)),
             start_position: StartParam::Fixed(Point2::new(0.0, 0.0)),
@@ -353,7 +331,8 @@
         let pos = self.start_position.get_value();
         let vec = self.start_velocity.get_value();
         let col = self.start_color.get_value();
-        let newparticle = Particle::new(pos, vec, col);
+        let size = Vector2::new(5.0, 5.0);
+        let newparticle = Particle::new(pos, vec, col, size);
         if self.particles.len() <= self.max_particles {
             self.particles.push(newparticle);
         }
@@ -377,8 +356,9 @@
 
         // Gotta make borrowck happy by not referring
         // to self in the same closure twice.
-        let max_life = self.max_life;
-        self.particles.retain(|p| p.age < max_life);
+        //let max_life = self.max_life;
+        //self.particles.retain(|p| p.age < max_life);
+        self.particles.retain(|p| p.age < 5.0);
     }
 
     fn calc_particle_size(&self, idx: usize) -> u32 {
