--- conflicted
+++ resolved
@@ -64,10 +64,6 @@
         //graphics::draw(ctx, &mut self.particles, None, Some(dest_rect))?;
 
         graphics::present(ctx);
-<<<<<<< HEAD
-        // timer::sleep_until_next_frame(ctx, 60);
-=======
->>>>>>> f9441356
         Ok(())
     }
 }
