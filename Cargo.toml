[package]
name = "ggez-goodies"
description = "Various small useful add-ons for the ggez game framework"
version = "0.5.0-rc.1"
repository = "https://github.com/ggez/ggez-goodies"
documentation = "https://docs.rs/ggez-goodies"
authors = ["Simon Heath <icefoxen@gmail.com>"]
edition = "2018"
license = "MIT"
readme = "README.md"


[dependencies]
<<<<<<< HEAD
#ggez = "0.4"
ggez = {git = "https://github.com/ggez/ggez.git", branch="devel"}
rand = "0.4"
=======
ggez = "0.5.0-rc.1"
nalgebra-glm = "0.3.0"
rand = "0.4"

[dev-dependencies]
ezing = "0.2.0"
>>>>>>> a527cc66
<|MERGE_RESOLUTION|>--- conflicted
+++ resolved
@@ -11,15 +11,9 @@
 
 
 [dependencies]
-<<<<<<< HEAD
-#ggez = "0.4"
-ggez = {git = "https://github.com/ggez/ggez.git", branch="devel"}
-rand = "0.4"
-=======
 ggez = "0.5.0-rc.1"
 nalgebra-glm = "0.3.0"
 rand = "0.4"
 
 [dev-dependencies]
-ezing = "0.2.0"
->>>>>>> a527cc66
+ezing = "0.2.0"