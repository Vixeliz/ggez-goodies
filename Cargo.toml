[package]
name = "ggez-goodies"
description = "Various small useful add-ons for the ggez game framework"
version = "0.1.0"
repository = "https://github.com/icefoxen/ggez-goodies"
documentation = "https://docs.rs/ggez-goodies"
authors = ["Simon Heath <icefoxen@gmail.com>"]
license = "MIT"
readme = "README.md"


[dependencies]
#ggez = { path = "/home/icefox/src/ggez" }
ggez = { git = "https://github.com/ggez/ggez", branch = "master" }
rand = "0.3"
nalgebra = "0.11"
<<<<<<< HEAD
serde = "1.0"
serde_derive = "1.0"
serde_json = "1.0"
rayon = "0.7"
anymap = "0.12"
=======
serde = "0.9"
serde_derive = "0.9"
serde_json = "0.9"
>>>>>>> b9a6f4e2
<|MERGE_RESOLUTION|>--- conflicted
+++ resolved
@@ -14,14 +14,6 @@
 ggez = { git = "https://github.com/ggez/ggez", branch = "master" }
 rand = "0.3"
 nalgebra = "0.11"
-<<<<<<< HEAD
 serde = "1.0"
 serde_derive = "1.0"
-serde_json = "1.0"
-rayon = "0.7"
-anymap = "0.12"
-=======
-serde = "0.9"
-serde_derive = "0.9"
-serde_json = "0.9"
->>>>>>> b9a6f4e2
+serde_json = "1.0"